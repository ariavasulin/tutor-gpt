import collections
import os
<<<<<<< HEAD
from typing import Optional, Tuple

import gradio as gr
import pandas as pd
from langchain import LLMChain
from langchain.chains.conversation.memory import ConversationalBufferWindowMemory
from langchain.prompts import PromptTemplate
from langchain.llms import OpenAI
from langchain.prompts import load_prompt



PROMPT_TEMPLATE = load_prompt("data/prompts/original_prompt.yaml")

def load_chain():
    """Logic for loading the chain you want to use should go here."""
    llm = OpenAI(temperature=0.9)   # defaults to text-davinci-003 i think
    chain = LLMChain(
        llm=llm, 
        memory=ConversationalBufferWindowMemory(
            k=15, 
            memory_key="history",   # when you have multiple inputs, you need to specify which inputs to record for history
            input_key="input",
            ai_prefix="Tutor",
            human_prefix="Student"
        ), 
        prompt=PROMPT_TEMPLATE, 
        verbose=True
    )
    return chain

def set_openai_api_key(api_key: str):
    """Set the api key and return chain.
    If no api_key, then None is returned.
    """
    if api_key:
        os.environ["OPENAI_API_KEY"] = api_key
        chain = load_chain()
        os.environ["OPENAI_API_KEY"] = ""
        return chain


def chat(
    context: str, inp: str, history: Optional[Tuple[str, str]], chain: Optional[LLMChain] 
):
    """Execute the chat functionality."""
    history = history or []
    
    # If chain is None, that is because no API key was provided.
    if chain is None:
        history.append((inp, "Please set your OpenAI key to use"))
        return history, history

    # Run chain and append input.
    try:
        output = chain.predict(context=context, input=inp)
    except Exception as e:
        output = str(e)
    history.append((inp, output))

    return history, history


callback = gr.CSVLogger()

with gr.Blocks() as demo:
    with gr.Row():
        gr.Markdown("<h3><center>Tutor GPT v1 Demo</center></h3>")
        openai_api_key_textbox = gr.Textbox(
            placeholder="Paste your OpenAI API key (sk-...)",
            show_label=False,
            lines=1,
            type="password",
        )

    with gr.Row():
        with gr.Column(scale=0.70):
            context = gr.Textbox(
                label="Context",
                placeholder="Paste your excerpt/article/document here...",
                lines=15,
            )
        with gr.Column(scale=0.30):
            chatbot = gr.Chatbot()
            btn = gr.Button("💎 GEM 💎").style(full_width=False)

    with gr.Row():
        message = gr.Textbox(
            label="What's your question?",
            placeholder="What's the answer to life, the universe, and everything?",
            lines=1,
        )
        submit = gr.Button(value="Send", variant="secondary").style(full_width=False)

    gr.Examples(
        examples=[
            "I don't get it. Can you summarize this for me?",
            "What's the main idea with this passage?",
        ],
        inputs=message,
    )

    gr.HTML("Demo application of a LangChain chain.")

    gr.HTML(
        "<center>Powered by <a href='https://github.com/hwchase17/langchain'>LangChain 🦜️🔗</a></center>"
    )

    state = gr.State()
    agent_state = gr.State()

    # This needs to be called at some point prior to the first call to callback.flag()
    callback.setup([context, message, chatbot], "data/flagged_data_points")

    
    submit.click(chat, inputs=[context, message, state, agent_state], outputs=[chatbot, state])
    message.submit(chat, inputs=[context, message, state, agent_state], outputs=[chatbot, state])  # same thing, but for hitting <enter>

    # collects gems
    btn.click(lambda *args: callback.flag(args), [context, message, chatbot], None, preprocess=False)


    openai_api_key_textbox.change(
        set_openai_api_key,
        inputs=[openai_api_key_textbox],
        outputs=[agent_state],
    )



demo.launch(debug=True, server_name="0.0.0.0", server_port=7862)
#demo.launch(debug=True, share=True)
=======
from typing import Optional

import discord
# from discord.ext import commands

from dotenv import load_dotenv
from chain import load_chain, chat


load_dotenv()
token = os.environ['BOT_TOKEN']

K=15  # create a constants file so we can ref this in chain.py too
chain = load_chain()
history = collections.deque(maxlen=K)

CONTEXT = None

intents = discord.Intents.default()
intents.messages = True
intents.message_content = True

bot = discord.Bot(intents=intents)

@bot.event
async def on_ready():
    print(f"We have logged in as {bot.user}: ID = {bot.user.id}")


@bot.command(description="Set the context for the tutor")
async def context(ctx, text: Optional[str] = None):
    global CONTEXT
    if text is None:
        if CONTEXT is not None:
            await ctx.respond(f"Current context: {CONTEXT}")
            return
        else:
            await ctx.respond(f"You never set a context! Add some text after the `/context` command :) ")
            return
    CONTEXT = text
    print(f"Context set to: {CONTEXT}")
    await ctx.respond("The context has been successfully set!")

@bot.listen()
async def on_message(message):
    if message.author == bot.user:
        return

    # print(message.content)
    history.append(message.content)

    if str(bot.user.id) in message.content:
        if CONTEXT is None:
            await message.channel.send('Please set a context using `/context`')
            return
        response = await chat(CONTEXT, message.content, history, chain)
        print("============================================")
        print(response)
        print("============================================")
        # await message.channel.send(response)
        await message.reply(response)


bot.run(token)
>>>>>>> 8504e8d2
<|MERGE_RESOLUTION|>--- conflicted
+++ resolved
@@ -1,139 +1,5 @@
 import collections
 import os
-<<<<<<< HEAD
-from typing import Optional, Tuple
-
-import gradio as gr
-import pandas as pd
-from langchain import LLMChain
-from langchain.chains.conversation.memory import ConversationalBufferWindowMemory
-from langchain.prompts import PromptTemplate
-from langchain.llms import OpenAI
-from langchain.prompts import load_prompt
-
-
-
-PROMPT_TEMPLATE = load_prompt("data/prompts/original_prompt.yaml")
-
-def load_chain():
-    """Logic for loading the chain you want to use should go here."""
-    llm = OpenAI(temperature=0.9)   # defaults to text-davinci-003 i think
-    chain = LLMChain(
-        llm=llm, 
-        memory=ConversationalBufferWindowMemory(
-            k=15, 
-            memory_key="history",   # when you have multiple inputs, you need to specify which inputs to record for history
-            input_key="input",
-            ai_prefix="Tutor",
-            human_prefix="Student"
-        ), 
-        prompt=PROMPT_TEMPLATE, 
-        verbose=True
-    )
-    return chain
-
-def set_openai_api_key(api_key: str):
-    """Set the api key and return chain.
-    If no api_key, then None is returned.
-    """
-    if api_key:
-        os.environ["OPENAI_API_KEY"] = api_key
-        chain = load_chain()
-        os.environ["OPENAI_API_KEY"] = ""
-        return chain
-
-
-def chat(
-    context: str, inp: str, history: Optional[Tuple[str, str]], chain: Optional[LLMChain] 
-):
-    """Execute the chat functionality."""
-    history = history or []
-    
-    # If chain is None, that is because no API key was provided.
-    if chain is None:
-        history.append((inp, "Please set your OpenAI key to use"))
-        return history, history
-
-    # Run chain and append input.
-    try:
-        output = chain.predict(context=context, input=inp)
-    except Exception as e:
-        output = str(e)
-    history.append((inp, output))
-
-    return history, history
-
-
-callback = gr.CSVLogger()
-
-with gr.Blocks() as demo:
-    with gr.Row():
-        gr.Markdown("<h3><center>Tutor GPT v1 Demo</center></h3>")
-        openai_api_key_textbox = gr.Textbox(
-            placeholder="Paste your OpenAI API key (sk-...)",
-            show_label=False,
-            lines=1,
-            type="password",
-        )
-
-    with gr.Row():
-        with gr.Column(scale=0.70):
-            context = gr.Textbox(
-                label="Context",
-                placeholder="Paste your excerpt/article/document here...",
-                lines=15,
-            )
-        with gr.Column(scale=0.30):
-            chatbot = gr.Chatbot()
-            btn = gr.Button("💎 GEM 💎").style(full_width=False)
-
-    with gr.Row():
-        message = gr.Textbox(
-            label="What's your question?",
-            placeholder="What's the answer to life, the universe, and everything?",
-            lines=1,
-        )
-        submit = gr.Button(value="Send", variant="secondary").style(full_width=False)
-
-    gr.Examples(
-        examples=[
-            "I don't get it. Can you summarize this for me?",
-            "What's the main idea with this passage?",
-        ],
-        inputs=message,
-    )
-
-    gr.HTML("Demo application of a LangChain chain.")
-
-    gr.HTML(
-        "<center>Powered by <a href='https://github.com/hwchase17/langchain'>LangChain 🦜️🔗</a></center>"
-    )
-
-    state = gr.State()
-    agent_state = gr.State()
-
-    # This needs to be called at some point prior to the first call to callback.flag()
-    callback.setup([context, message, chatbot], "data/flagged_data_points")
-
-    
-    submit.click(chat, inputs=[context, message, state, agent_state], outputs=[chatbot, state])
-    message.submit(chat, inputs=[context, message, state, agent_state], outputs=[chatbot, state])  # same thing, but for hitting <enter>
-
-    # collects gems
-    btn.click(lambda *args: callback.flag(args), [context, message, chatbot], None, preprocess=False)
-
-
-    openai_api_key_textbox.change(
-        set_openai_api_key,
-        inputs=[openai_api_key_textbox],
-        outputs=[agent_state],
-    )
-
-
-
-demo.launch(debug=True, server_name="0.0.0.0", server_port=7862)
-#demo.launch(debug=True, share=True)
-=======
 from typing import Optional
 
 import discord
@@ -197,5 +63,4 @@
         await message.reply(response)
 
 
-bot.run(token)
->>>>>>> 8504e8d2
+bot.run(token)