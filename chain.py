--- conflicted
+++ resolved
@@ -77,46 +77,15 @@
     )
 
     thought_chain = LLMChain(
-<<<<<<< HEAD
-        llm=llm, 
-        memory=ConversationSummaryBufferMemory(
-            prompt=THOUGHT_SUMMARY_TEMPLATE,
-            max_token_limit=100,  # how much of the history we're trying to summarize
-            llm=llm_thought_summary,
-            memory_key="history",   # when you have multiple inputs, you need to specify which inputs to record for history
-            input_key="input",
-            ai_prefix="Thought",
-            human_prefix="Student"
-        ), 
-        prompt=THOUGHT_PROMPT_TEMPLATE, 
-        verbose=False
-        # TODO change back to True
-=======
         llm=llm,
         prompt=thought_chat_prompt,
         verbose=True
->>>>>>> 606ac661
     )
 
     response_chain = LLMChain(
         llm=llm, 
-<<<<<<< HEAD
-        memory=ConversationSummaryBufferMemory(
-            prompt=RESPONSE_SUMMARY_TEMPLATE,
-            max_token_limit=100, 
-            llm=llm_response_summary,
-            memory_key="history",   # when you have multiple inputs, you need to specify which inputs to record for history
-            input_key="input",
-            ai_prefix="Tutor",
-            human_prefix="Student"
-        ), 
-        prompt=RESPONSE_PROMPT_TEMPLATE, 
-        verbose=False
-        # TODO change back to True
-=======
         prompt=response_chat_prompt, 
         verbose=True
->>>>>>> 606ac661
     )
 
     return starter_chain, thought_chain, response_chain
@@ -182,88 +151,14 @@
         
         return response
 
-class ChannelChain:
-    def __init__(self):
-        self.thought_chain = None
-        self.response_chain = None
-        self.restart()
-        
+
+class ChannelCache:
+    "Wrapper Class for storing contexts between channels. Using an object to pass by reference avoid additional cache hits"
+    def __init__(self, context=None):
+        self.thought_memory, self.response_memory = load_memories()
+        self.context = context
 
     def restart(self):
-        llm = OpenAI(temperature=0.9)
-        llm_thought_summary = OpenAI(max_tokens=75)  # how long we want our academic needs list to be
-        llm_response_summary = OpenAI(max_tokens=150) # how long we want our dialogue summary to be
-        self.thought_chain = LLMChain(
-            llm=llm, 
-            memory=ConversationSummaryBufferMemory(
-                prompt=THOUGHT_SUMMARY_TEMPLATE,
-                max_token_limit=100,  # how much of the history we're trying to summarize
-                llm=llm_thought_summary,
-                memory_key="history",   # when you have multiple inputs, you need to specify which inputs to record for history
-                input_key="input",
-                ai_prefix="Thought",
-                human_prefix="Student"
-            ), 
-            prompt=THOUGHT_PROMPT_TEMPLATE, 
-            verbose=False
-            # TODO change back to True
-        )
-
-        self.response_chain = LLMChain(
-            llm=llm, 
-            memory=ConversationSummaryBufferMemory(
-                prompt=RESPONSE_SUMMARY_TEMPLATE,
-                max_token_limit=100, 
-                llm=llm_response_summary,
-                memory_key="history",   # when you have multiple inputs, you need to specify which inputs to record for history
-                input_key="input",
-                ai_prefix="Tutor",
-                human_prefix="Student"
-            ), 
-            prompt=RESPONSE_PROMPT_TEMPLATE, 
-            verbose=False
-            # TODO change back to True
-        )
-
-    async def chat(self, context: str, inp: str):
-        """Execute the chat functionality."""
-        # history = history or []
-        
-        # If chain is None, that is because no API key was provided.
-        if self.thought_chain is None:
-            print("Please set your OpenAI key to use")
-            return
-        if self.response_chain is None:
-            print("Please set your OpenAI key to use")
-            return
-
-        # Run chains and append input.
-        try:
-            thought = self.thought_chain.predict(
-                context=context, 
-                input=inp
-            )
-            if 'Tutor:' in thought:
-                thought = thought.split('Tutor:')[0].strip()
-        except Exception as e:
-            rollbar.report_exc_info()
-            thought = str(e)
-
-        try:
-            response = self.response_chain.predict(
-                context=context,
-                input=inp,
-                thought=thought
-            )
-            if 'Student:' in response:
-                response = response.split('Student:')[0].strip()
-            if 'Studen:' in response:  # this happened once: https://discord.com/channels/1016845111637839922/1073429619639853066/1080233497073025065
-                response = response.split('Studen:')[0].strip()
-        except Exception as e:
-            rollbar.report_exc_info()
-            response = str(e)
-
-        # log these things
-        # history.append((inp, thought, response))
-
-        return response, thought
+       self.thought_memory.clear()
+       self.response_memory.clear()
+       self.context = None
